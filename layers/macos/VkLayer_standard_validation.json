{
    "file_format_version": "1.1.1",
    "layer": {
        "name": "VK_LAYER_LUNARG_standard_validation",
        "type": "GLOBAL",
<<<<<<< HEAD
        "api_version": "1.1.77",
=======
        "api_version": "1.1.79",
>>>>>>> 68d1fd2d
        "implementation_version": "1",
        "description": "LunarG Standard Validation",
        "component_layers": [
            "VK_LAYER_GOOGLE_threading",
            "VK_LAYER_LUNARG_parameter_validation",
            "VK_LAYER_LUNARG_object_tracker",
            "VK_LAYER_LUNARG_core_validation",
            "VK_LAYER_GOOGLE_unique_objects"
        ]
    }
}<|MERGE_RESOLUTION|>--- conflicted
+++ resolved
@@ -3,11 +3,7 @@
     "layer": {
         "name": "VK_LAYER_LUNARG_standard_validation",
         "type": "GLOBAL",
-<<<<<<< HEAD
-        "api_version": "1.1.77",
-=======
         "api_version": "1.1.79",
->>>>>>> 68d1fd2d
         "implementation_version": "1",
         "description": "LunarG Standard Validation",
         "component_layers": [
