--- conflicted
+++ resolved
@@ -4,11 +4,7 @@
         "name": "VK_LAYER_GOOGLE_threading",
         "type": "GLOBAL",
         "library_path": "./libVkLayer_threading.dylib",
-<<<<<<< HEAD
-        "api_version": "1.1.77",
-=======
         "api_version": "1.1.79",
->>>>>>> 68d1fd2d
         "implementation_version": "1",
         "description": "Google Validation Layer",
         "instance_extensions": [
